//! Models related to channels.

<<<<<<< HEAD
mod attachment;
mod converse;
mod embed;
mod message;
mod permission_overwrite;
mod rich_presence;

use serde::{Deserialize, Serialize};

use crate::model::guild::PartialEmoji;

pub use self::attachment::Attachment;
pub use self::converse::Converse;
pub use self::embed::{
    Embed, EmbedAuthor, EmbedField, EmbedFooter, EmbedImage, EmbedProvider, EmbedThumbnail,
    EmbedType, EmbedVideo,
};
pub use self::message::{
    MentionedChannel, MentionedUser, Message, MessageFlags, MessageReference, MessageType,
};
pub use self::permission_overwrite::{OverwriteId, PermissionOverwrite};
pub use self::rich_presence::{MessageActivity, MessageActivityType, MessageApplication};
=======
// Internal utility module.
mod utils;

mod dm_channel;
mod group;

pub mod guild;
pub mod message;
pub mod permissions;

use serde::de;
use serde::{Deserialize, Deserializer, Serialize, Serializer};

pub use self::dm_channel::DMChannel;
pub use self::group::Group;
pub use self::guild::GuildChannel;
pub use self::message::Message;
>>>>>>> adacf227

/// The type of a channel.
#[non_exhaustive]
#[int_enum::int_enum(u8)]
#[derive(Clone, Copy, Debug, Eq, Hash, PartialEq)]
pub enum ChannelType {
    /// A text channel in a guild.
    Text = 0,
    /// A direct message channel between the client user and another user.
    Private = 1,
    /// A voice channel in a guild.
    Voice = 2,
    /// A group message channel between multiple users.
    Group = 3,
    /// An organizational category that contains non-category channels.
    Category = 4,
    /// A channel that users can follow and crosspost into another guild.
    News = 5,
    /// A channel in which game developers can sell games on Discord.
    Store = 6,
}

impl ChannelType {
    pub(crate) fn from_map<E>(
        map: &serde_json::Map<String, serde_json::Value>,
    ) -> Result<ChannelType, E>
    where
        E: de::Error,
    {
        match map.get("type") {
            Some(kind) => match Deserialize::deserialize(kind) {
                Ok(kind) => Ok(kind),
                Err(_) => return Err(E::custom(format_args!("unknown channel type: {}", kind))),
            },
            None => return Err(E::missing_field("type")),
        }
    }
}

/// A channel in Discord.
#[non_exhaustive]
#[remain::sorted]
#[derive(Clone, Debug)]
pub enum Channel {
    /// A direct message channel between the [`ClientUser`] and another
    /// [`User`].
    ///
    /// [`ClientUser`]: ../user/struct.ClientUser.html
    /// [`User`]: ../user/struct.User.html
    DM(DMChannel),
    /// A group message channel between multiple [`User`]s.
    ///
    /// [`User`]: ../user/struct.User.html
    Group(Group),
    /// A channel within a [`Guild`].
    ///
    /// [`Guild`]: TODO
    Guild(GuildChannel),
}

impl Channel {
    /// The type of the channel.
    pub fn kind(&self) -> ChannelType {
        match self {
            Channel::DM(_) => ChannelType::Private,
            Channel::Group(_) => ChannelType::Group,
            Channel::Guild(channel) => channel.kind(),
        }
    }
}

impl Serialize for Channel {
    fn serialize<S>(&self, serializer: S) -> Result<S::Ok, S::Error>
    where
        S: Serializer,
    {
        match self {
            Channel::DM(channel) => channel.serialize(serializer),
            Channel::Group(channel) => channel.serialize(serializer),
            Channel::Guild(channel) => channel.serialize(serializer),
        }
    }
}

impl<'de> Deserialize<'de> for Channel {
    fn deserialize<D>(deserializer: D) -> Result<Self, D::Error>
    where
        D: Deserializer<'de>,
    {
        use serde_json::{Map, Value};

        // TODO: Run benchmarks and maybe write a custom approach if warranted.

        let map: Map<String, Value> = Map::deserialize(deserializer)?;
        let kind = ChannelType::from_map(&map)?;

        let value = Value::Object(map);
        match kind {
            ChannelType::Text
            | ChannelType::Voice
            | ChannelType::Category
            | ChannelType::News
            | ChannelType::Store => GuildChannel::from_value(kind, value).map(Channel::Guild),
            ChannelType::Private => DMChannel::deserialize(value)
                .map(Channel::DM)
                .map_err(de::Error::custom),
            ChannelType::Group => Group::deserialize(value)
                .map(Channel::Group)
                .map_err(de::Error::custom),
        }
    }
}

impl_eq_fields!(Channel: (a, b) => {
    match (a, b) {
        (Channel::DM(a), Channel::DM(b)) => assert_eq_fields!(a, b),
        (Channel::Group(a), Channel::Group(b)) => assert_eq_fields!(a, b),
        (Channel::Guild(a), Channel::Guild(b)) => assert_eq_fields!(a, b),
        (a, b) => panic_ne_fields!(a, b),
    }
});<|MERGE_RESOLUTION|>--- conflicted
+++ resolved
@@ -1,32 +1,9 @@
 //! Models related to channels.
 
-<<<<<<< HEAD
-mod attachment;
-mod converse;
-mod embed;
-mod message;
-mod permission_overwrite;
-mod rich_presence;
-
-use serde::{Deserialize, Serialize};
-
-use crate::model::guild::PartialEmoji;
-
-pub use self::attachment::Attachment;
-pub use self::converse::Converse;
-pub use self::embed::{
-    Embed, EmbedAuthor, EmbedField, EmbedFooter, EmbedImage, EmbedProvider, EmbedThumbnail,
-    EmbedType, EmbedVideo,
-};
-pub use self::message::{
-    MentionedChannel, MentionedUser, Message, MessageFlags, MessageReference, MessageType,
-};
-pub use self::permission_overwrite::{OverwriteId, PermissionOverwrite};
-pub use self::rich_presence::{MessageActivity, MessageActivityType, MessageApplication};
-=======
 // Internal utility module.
 mod utils;
 
+mod converse;
 mod dm_channel;
 mod group;
 
@@ -41,7 +18,6 @@
 pub use self::group::Group;
 pub use self::guild::GuildChannel;
 pub use self::message::Message;
->>>>>>> adacf227
 
 /// The type of a channel.
 #[non_exhaustive]
